--- conflicted
+++ resolved
@@ -78,21 +78,9 @@
 
 typedef thrust::device_vector<int>::iterator   IntIterator;
 
-<<<<<<< HEAD
 thrust::device_vector<int>    haloIndexInU;
 thrust::host_vector<float3> vertices;
 thrust::device_vector<float4> colors;
-=======
-<<<<<<< HEAD
-thrust::host_vector<int>    haloIndexInU;
-thrust::host_vector<float3> vertices;
-thrust::host_vector<float4> colors;
-=======
-thrust::device_vector<int>    haloIndexInU;
-thrust::host_vector<float3>   vertices;
-thrust::device_vector<float4> colors;
->>>>>>> Including ollies changes
->>>>>>> c8d8f9d2
 
 GLWindowHalo::GLWindowHalo(QWidget *parent) : QGLWidget(QGLFormat(QGL::SampleBuffers), parent)
 {
@@ -271,7 +259,7 @@
 
 
 		haloIndexInU.resize(haloFinder->numOfHaloParticles);
-<<<<<<< HEAD
+
 		thrust::for_each(CountingIterator(0), CountingIterator(0)+haloFinder->numOfHaloParticles,
 		                 setHaloIdInU(thrust::raw_pointer_cast(&*haloFinder->halos_begin_f()),
 		                              thrust::raw_pointer_cast(&*haloFinder->haloIndexUnique.begin()),
@@ -284,21 +272,6 @@
 		                          thrust::raw_pointer_cast(&*haloFinder->haloColorsR.begin()),
 		                          thrust::raw_pointer_cast(&*haloFinder->haloColorsG.begin()),
 		                          thrust::raw_pointer_cast(&*haloFinder->haloColorsB.begin())));
-=======
-		thrust:;for_each(CountingIterator(0), CountingIterator(0)+haloFinder->numOfHaloParticles,
-				setHaloIdInU(thrust::raw_pointer_cast(&*haloFinder->halos_begin_f()),
-										 thrust::raw_pointer_cast(&*haloFinder->haloIndexUnique.begin()),
-										 thrust::raw_pointer_cast(&*haloIndexInU.begin()),
-										 haloFinder->numOfHalos));
-
-    thrust::for_each(CountingIterator(0), CountingIterator(0)+haloFinder->numOfHaloParticles,
-        setColor(thrust::raw_pointer_cast(&*haloIndexInU.begin()),
-								 thrust::raw_pointer_cast(&*colors.begin()),
->>>>>>> c8d8f9d2
-
-		thrust::raw_pointer_cast(&*haloFinder->haloColorsR.begin()),
-		thrust::raw_pointer_cast(&*haloFinder->haloColorsG.begin()),
-		thrust::raw_pointer_cast(&*haloFinder->haloColorsB.begin())));
   }
   else
   {
